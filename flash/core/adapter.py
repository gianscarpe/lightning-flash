# Copyright The PyTorch Lightning team.
#
# Licensed under the Apache License, Version 2.0 (the "License");
# you may not use this file except in compliance with the License.
# You may obtain a copy of the License at
#
#     http://www.apache.org/licenses/LICENSE-2.0
#
# Unless required by applicable law or agreed to in writing, software
# distributed under the License is distributed on an "AS IS" BASIS,
# WITHOUT WARRANTIES OR CONDITIONS OF ANY KIND, either express or implied.
# See the License for the specific language governing permissions and
# limitations under the License.
from abc import abstractmethod
<<<<<<< HEAD
from typing import Any, Callable, Optional, Dict
=======
from typing import Any, Callable, Dict, Optional
>>>>>>> 5af67800

from torch import nn
from torch.utils.data import DataLoader, Sampler

import flash
from flash.core.data.auto_dataset import BaseAutoDataset
<<<<<<< HEAD
from flash.core.model import DatasetProcessor, ModuleWrapperBase, Task, Preprocess
=======
from flash.core.model import DatasetProcessor, ModuleWrapperBase, Preprocess, Task
>>>>>>> 5af67800


class Adapter(DatasetProcessor, ModuleWrapperBase, nn.Module):
    """The ``Adapter`` is a lightweight interface that can be used to encapsulate the logic from a particular
    provider within a :class:`~flash.core.model.Task`."""

    @classmethod
    @abstractmethod
    def from_task(cls, task: "flash.Task", **kwargs) -> "Adapter":
        """Instantiate the adapter from the given :class:`~flash.core.model.Task`.

        This includes resolution / creation of backbones / heads and any other provider specific options.
        """

    def forward(self, x: Any) -> Any:
        pass

    def training_step(self, batch: Any, batch_idx: int) -> Any:
        pass

    def validation_step(self, batch: Any, batch_idx: int) -> None:
        pass

    def test_step(self, batch: Any, batch_idx: int) -> None:
        pass

    def predict_step(self, batch: Any, batch_idx: int, dataloader_idx: int = 0) -> Any:
        pass

    def training_epoch_end(self, outputs) -> None:
        pass

    def validation_epoch_end(self, outputs) -> None:
        pass

    def test_epoch_end(self, outputs) -> None:
        pass


class AdapterTask(Task):
    """The ``AdapterTask`` is a :class:`~flash.core.model.Task` which wraps an :class:`~flash.core.adapter.Adapter`
    and forwards all of the hooks.

    Args:
        adapter: The :class:`~flash.core.adapter.Adapter` to wrap.
        kwargs: Keyword arguments to be passed to the base :class:`~flash.core.model.Task`.
    """

    def __init__(self, adapter: Adapter, **kwargs):
        super().__init__(**kwargs)

        self.adapter = adapter

    @property
    def backbone(self) -> nn.Module:
        return self.adapter.backbone

    def forward(self, x: Any) -> Any:
        return self.adapter.forward(x)

    def training_step(self, batch: Any, batch_idx: int) -> Any:
        return self.adapter.training_step(batch, batch_idx)

    def validation_step(self, batch: Any, batch_idx: int) -> None:
        return self.adapter.validation_step(batch, batch_idx)

    def test_step(self, batch: Any, batch_idx: int) -> None:
        return self.adapter.test_step(batch, batch_idx)

    def predict_step(self, batch: Any, batch_idx: int, dataloader_idx: int = 0) -> Any:
        return self.adapter.predict_step(batch, batch_idx, dataloader_idx=dataloader_idx)

    def training_epoch_end(self, outputs) -> None:
        return self.adapter.training_epoch_end(outputs)

    def validation_epoch_end(self, outputs) -> None:
        return self.adapter.validation_epoch_end(outputs)

    def test_epoch_end(self, outputs) -> None:
        return self.adapter.test_epoch_end(outputs)

    def process_train_dataset(
        self,
        dataset: BaseAutoDataset,
        batch_size: int,
        num_workers: int,
        pin_memory: bool,
        collate_fn: Callable,
        shuffle: bool = False,
        drop_last: bool = True,
        sampler: Optional[Sampler] = None,
    ) -> DataLoader:
        return self.adapter.process_train_dataset(
            dataset, batch_size, num_workers, pin_memory, collate_fn, shuffle, drop_last, sampler
        )

    def process_val_dataset(
        self,
        dataset: BaseAutoDataset,
        batch_size: int,
        num_workers: int,
        pin_memory: bool,
        collate_fn: Callable,
        shuffle: bool = False,
        drop_last: bool = False,
        sampler: Optional[Sampler] = None,
    ) -> DataLoader:
        return self.adapter.process_val_dataset(
            dataset, batch_size, num_workers, pin_memory, collate_fn, shuffle, drop_last, sampler
        )

    def process_test_dataset(
        self,
        dataset: BaseAutoDataset,
        batch_size: int,
        num_workers: int,
        pin_memory: bool,
        collate_fn: Callable,
        shuffle: bool = False,
        drop_last: bool = False,
        sampler: Optional[Sampler] = None,
    ) -> DataLoader:
        return self.adapter.process_test_dataset(
            dataset, batch_size, num_workers, pin_memory, collate_fn, shuffle, drop_last, sampler
        )

    def process_predict_dataset(
        self,
        dataset: BaseAutoDataset,
        batch_size: int = 1,
        num_workers: int = 0,
        pin_memory: bool = False,
        collate_fn: Callable = lambda x: x,
        shuffle: bool = False,
        drop_last: bool = True,
        sampler: Optional[Sampler] = None,
    ) -> DataLoader:
        return self.adapter.process_predict_dataset(
            dataset, batch_size, num_workers, pin_memory, collate_fn, shuffle, drop_last, sampler
        )


class AdapterTransform(Preprocess):
    def __init__(
        self,
        train_transform: Optional[Dict[str, Callable]],
        val_transform: Optional[Dict[str, Callable]],
        test_transform: Optional[Dict[str, Callable]],
    ):
        super().__init__(
            train_transform=train_transform,
            val_transform=val_transform,
            test_transform=test_transform,
        )

    def default_transforms(self) -> Optional[Dict[str, Callable]]:
        pass<|MERGE_RESOLUTION|>--- conflicted
+++ resolved
@@ -12,22 +12,14 @@
 # See the License for the specific language governing permissions and
 # limitations under the License.
 from abc import abstractmethod
-<<<<<<< HEAD
-from typing import Any, Callable, Optional, Dict
-=======
 from typing import Any, Callable, Dict, Optional
->>>>>>> 5af67800
 
 from torch import nn
 from torch.utils.data import DataLoader, Sampler
 
 import flash
 from flash.core.data.auto_dataset import BaseAutoDataset
-<<<<<<< HEAD
-from flash.core.model import DatasetProcessor, ModuleWrapperBase, Task, Preprocess
-=======
 from flash.core.model import DatasetProcessor, ModuleWrapperBase, Preprocess, Task
->>>>>>> 5af67800
 
 
 class Adapter(DatasetProcessor, ModuleWrapperBase, nn.Module):
