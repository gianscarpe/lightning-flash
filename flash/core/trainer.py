--- conflicted
+++ resolved
@@ -15,12 +15,8 @@
 import warnings
 from argparse import ArgumentParser, Namespace
 from functools import wraps
-<<<<<<< HEAD
 from pathlib import Path
-from typing import Callable, List, Optional, Union
-=======
 from typing import Callable, Dict, List, Optional, Tuple, Union
->>>>>>> dc9ef64f
 
 import torch
 from pytorch_lightning import LightningDataModule, LightningModule
