--- conflicted
+++ resolved
@@ -492,15 +492,7 @@
         _, label_path = data._get_label_field_path(self.label_field, "label")
         filepaths, targets = data.values(["filepath", label_path])
 
-<<<<<<< HEAD
-        classes = data.default_classes
-        if not classes:
-            classes = data.classes.get(self.label_field, None)
-        if classes is None:
-            classes = data.distinct(label_path)
-=======
         classes = self._get_classes(data)
->>>>>>> 42474d83
 
         if dataset is not None:
             dataset.num_classes = len(classes)
