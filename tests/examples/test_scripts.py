--- conflicted
+++ resolved
@@ -22,11 +22,8 @@
 
 from flash.core.utilities.imports import (
     _IMAGE_AVAILABLE,
-<<<<<<< HEAD
     _SKLEARN_AVAILABLE,
-=======
     _PYSTICHE_GREATER_EQUAL_0_7_2,
->>>>>>> 7c89fc1b
     _TABULAR_AVAILABLE,
     _TEXT_AVAILABLE,
     _TORCHVISION_GREATER_EQUAL_0_9,
